--- conflicted
+++ resolved
@@ -1,8 +1,6 @@
 """AI Nurse Scoping Review package."""
 
-<<<<<<< HEAD
-__all__ = ["pipeline", "config", "utils", "extraction", "setup", "evaluation"]
-=======
+
 from importlib.metadata import version as _pkg_version, PackageNotFoundError
 
 try:  # Use package metadata if available
@@ -11,7 +9,6 @@
     __version__ = "0.1.0"
 
 __all__ = ["pipeline", "config", "utils", "extraction", "setup"]
->>>>>>> aa78d70d
 
 from . import pipeline, config, utils, extraction, setup
 from . import evaluation