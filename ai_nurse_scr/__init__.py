"""AI Nurse Scoping Review package."""

<<<<<<< HEAD
__all__ = [
    "pipeline",
    "config",
    "utils",
    "extraction",
    "setup",
    "metrics",
    "spotcheck",
]

from . import pipeline, config, utils, extraction, setup, metrics, spotcheck
=======

from importlib.metadata import version as _pkg_version, PackageNotFoundError

try:  # Use package metadata if available
    __version__ = _pkg_version("ai-nurse-scr")
except PackageNotFoundError:  # Fallback for editable installs
    __version__ = "0.1.0"

__all__ = ["pipeline", "config", "utils", "extraction", "setup"]

from . import pipeline, config, utils, extraction, setup
from . import evaluation
>>>>>>> e630a822
<|MERGE_RESOLUTION|>--- conflicted
+++ resolved
@@ -1,18 +1,4 @@
 """AI Nurse Scoping Review package."""
-
-<<<<<<< HEAD
-__all__ = [
-    "pipeline",
-    "config",
-    "utils",
-    "extraction",
-    "setup",
-    "metrics",
-    "spotcheck",
-]
-
-from . import pipeline, config, utils, extraction, setup, metrics, spotcheck
-=======
 
 from importlib.metadata import version as _pkg_version, PackageNotFoundError
 
@@ -24,5 +10,4 @@
 __all__ = ["pipeline", "config", "utils", "extraction", "setup"]
 
 from . import pipeline, config, utils, extraction, setup
-from . import evaluation
->>>>>>> e630a822
+from . import evaluation