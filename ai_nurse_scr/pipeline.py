--- conflicted
+++ resolved
@@ -1,14 +1,12 @@
 import json
 import subprocess
 from pathlib import Path
-<<<<<<< HEAD
+
 from typing import List
 
 from . import extraction, config
-=======
 
 from . import extraction, __version__
->>>>>>> 13f617ed
 
 
 def load_config(path: str) -> dict:
@@ -91,88 +89,6 @@
         for row in results:
             f.write(json.dumps(row, ensure_ascii=False) + "\n")
 
-<<<<<<< HEAD
-    print("[INFO] Pipeline completed")
-
-
-def ask_llm(text: str, question: str, temperature: float = 0.0, model: str = "gpt-4") -> str:
-    """Query an LLM with the provided question and context text.
-
-    Parameters
-    ----------
-    text:
-        Context text to provide the model.
-    question:
-        Prompt or question for the model.
-    temperature:
-        Sampling temperature for the LLM.
-    model:
-        Chat model to use.
-
-    Returns
-    -------
-    str
-        The model response as plain text. On error an empty string is returned.
-    """
-    try:  # pragma: no cover - network calls are mocked in tests
-        import openai
-
-        resp = openai.chat.completions.create(
-            model=model,
-            messages=[{"role": "user", "content": question + "\n" + text}],
-            temperature=temperature,
-            max_tokens=256,
-        )
-        return resp.choices[0].message.content.strip()
-    except Exception:
-        return ""
-
-
-def _chunk_text(text: str, size: int) -> List[str]:
-    """Split text into roughly ``size`` character chunks."""
-    return [text[i : i + size] for i in range(0, len(text), size)] or [text]
-
-
-def run_rounds(config_path: str, pdf_dir: str) -> None:
-    """Run sequential QA rounds over the provided PDFs.
-
-    The configuration file must define a ``rounds`` section with at least a
-    ``question`` value. ``round1`` and ``round2`` subsections control the number
-    of chunks aggregated and sampling temperature respectively.
-    """
-    cfg = config.load_config(config_path)
-    rounds_cfg = cfg.extra.get("rounds", {})
-    question = rounds_cfg.get("question", "")
-    chunk_size = int(rounds_cfg.get("chunk_size", 2000))
-    r1 = rounds_cfg.get("round1", {})
-    r2 = rounds_cfg.get("round2", {})
-
-    pdfs = find_pdfs(pdf_dir)
-    out_dir = Path(cfg.extra.get("output_dir", "output"))
-    out_dir.mkdir(parents=True, exist_ok=True)
-    out1 = out_dir / f"{cfg.run_id}_round1.jsonl"
-    out2 = out_dir / f"{cfg.run_id}_round2.jsonl"
-
-    with open(out1, "w", encoding="utf-8") as f1, open(out2, "w", encoding="utf-8") as f2:
-        for pdf in pdfs:
-            text = extract_text(pdf)
-            chunks = _chunk_text(text, chunk_size)
-
-            # round 1 - aggregate larger context
-            top_n = int(r1.get("top_n", len(chunks)))
-            ctx = " ".join(chunks[:top_n])
-            ans1 = ask_llm(ctx, question, float(r1.get("temperature", 0.0)))
-            f1.write(json.dumps({"pdf_path": str(pdf), "answer": ans1}) + "\n")
-
-            # round 2 - individual chunks
-            temp2 = float(r2.get("temperature", 0.0))
-            for idx, chunk in enumerate(chunks):
-                ans2 = ask_llm(chunk, question, temp2)
-                rec = {"pdf_path": str(pdf), "chunk_index": idx, "answer": ans2}
-                f2.write(json.dumps(rec) + "\n")
-
-    print("[INFO] QA rounds completed")
-=======
     stats = metrics.chunk_statistics(all_chunks)
     metrics.write_metrics(
         config.get("run_id", "run"),
@@ -208,4 +124,82 @@
         )
 
     print("[INFO] Pipeline completed")
->>>>>>> 13f617ed
+
+
+def ask_llm(text: str, question: str, temperature: float = 0.0, model: str = "gpt-4") -> str:
+    """Query an LLM with the provided question and context text.
+
+    Parameters
+    ----------
+    text:
+        Context text to provide the model.
+    question:
+        Prompt or question for the model.
+    temperature:
+        Sampling temperature for the LLM.
+    model:
+        Chat model to use.
+
+    Returns
+    -------
+    str
+        The model response as plain text. On error an empty string is returned.
+    """
+    try:  # pragma: no cover - network calls are mocked in tests
+        import openai
+
+        resp = openai.chat.completions.create(
+            model=model,
+            messages=[{"role": "user", "content": question + "\n" + text}],
+            temperature=temperature,
+            max_tokens=256,
+        )
+        return resp.choices[0].message.content.strip()
+    except Exception:
+        return ""
+
+
+def _chunk_text(text: str, size: int) -> List[str]:
+    """Split text into roughly ``size`` character chunks."""
+    return [text[i : i + size] for i in range(0, len(text), size)] or [text]
+
+
+def run_rounds(config_path: str, pdf_dir: str) -> None:
+    """Run sequential QA rounds over the provided PDFs.
+
+    The configuration file must define a ``rounds`` section with at least a
+    ``question`` value. ``round1`` and ``round2`` subsections control the number
+    of chunks aggregated and sampling temperature respectively.
+    """
+    cfg = config.load_config(config_path)
+    rounds_cfg = cfg.extra.get("rounds", {})
+    question = rounds_cfg.get("question", "")
+    chunk_size = int(rounds_cfg.get("chunk_size", 2000))
+    r1 = rounds_cfg.get("round1", {})
+    r2 = rounds_cfg.get("round2", {})
+
+    pdfs = find_pdfs(pdf_dir)
+    out_dir = Path(cfg.extra.get("output_dir", "output"))
+    out_dir.mkdir(parents=True, exist_ok=True)
+    out1 = out_dir / f"{cfg.run_id}_round1.jsonl"
+    out2 = out_dir / f"{cfg.run_id}_round2.jsonl"
+
+    with open(out1, "w", encoding="utf-8") as f1, open(out2, "w", encoding="utf-8") as f2:
+        for pdf in pdfs:
+            text = extract_text(pdf)
+            chunks = _chunk_text(text, chunk_size)
+
+            # round 1 - aggregate larger context
+            top_n = int(r1.get("top_n", len(chunks)))
+            ctx = " ".join(chunks[:top_n])
+            ans1 = ask_llm(ctx, question, float(r1.get("temperature", 0.0)))
+            f1.write(json.dumps({"pdf_path": str(pdf), "answer": ans1}) + "\n")
+
+            # round 2 - individual chunks
+            temp2 = float(r2.get("temperature", 0.0))
+            for idx, chunk in enumerate(chunks):
+                ans2 = ask_llm(chunk, question, temp2)
+                rec = {"pdf_path": str(pdf), "chunk_index": idx, "answer": ans2}
+                f2.write(json.dumps(rec) + "\n")
+
+    print("[INFO] QA rounds completed")