import json
import subprocess
from pathlib import Path
<<<<<<< HEAD
import tempfile
from . import extraction
=======

from typing import List

from . import extraction, config

from . import extraction, __version__
>>>>>>> e630a822


def load_config(path: str) -> dict:
    """Load JSON configuration from path."""
    with open(path, 'r', encoding='utf-8') as f:
        return json.load(f)


def find_pdfs(directory: str):
    """Yield PDF files within the directory."""
    return sorted(Path(directory).glob('*.pdf'))


def extract_text(pdf_path: Path) -> str:
    """Return all text from a PDF using ``pdfplumber``."""
    try:
        import pdfplumber
    except Exception:
        return ""
    try:
        with pdfplumber.open(pdf_path) as pdf:
            return "\n".join(page.extract_text() or "" for page in pdf.pages)
    except Exception:
        return ""


def extract_data(text: str) -> dict:
    """Extract structured metadata from paper text."""
    first_chunk = text[:4000]
    meta = extraction.extract_ai_llm_full(first_chunk)
    doi = meta.get("doi", "")
    if doi:
        cr = extraction.extract_crossref_full(doi, meta.get("title"))
        meta.update({k: v for k, v in cr.items() if v})
        oa = extraction.extract_openalex_full(doi, meta.get("title"))
        meta.update({k: v for k, v in oa.items() if v})
    return meta


def run(config_path: str, pdf_dir: str) -> None:
    """Run the pipeline sequentially using the given configuration and PDF directory."""
    config = load_config(config_path)
    print(f"[INFO] Loaded config from {config_path}")

    pdfs = find_pdfs(pdf_dir)
    if not pdfs:
        print(f"[WARNING] No PDF files found in {pdf_dir}")

    chunk_size = int(config.get("chunk_size", 200))
    all_chunks: list[list[str]] = []
    results = []
    for pdf in pdfs:
        text = extract_text(pdf)
        tokens = metrics.simple_tokenize(text)
        chunks = metrics.make_chunks(tokens, chunk_size)
        all_chunks.extend(chunks)
        data = extract_data(text)
        data["pdf_path"] = str(pdf)
        results.append(data)

    out_dir = Path(config.extra.get("output_dir", "output"))
    out_dir.mkdir(parents=True, exist_ok=True)
   

    snapshot = {"config": config, "version": __version__}
    try:
        commit = subprocess.check_output(
            ["git", "rev-parse", "HEAD"],
            cwd=Path(__file__).resolve().parent.parent,
            text=True,
        ).strip()
    except Exception:
        commit = "unknown"
    snapshot["commit"] = commit

    with open(out_dir / "config_snapshot.yaml", "w", encoding="utf-8") as f:
        json.dump(snapshot, f, ensure_ascii=False, indent=2)

    out_file = out_dir / f"{config.get('run_id', 'run')}_metadata.jsonl"
    
    with open(out_file, "w", encoding="utf-8") as f:
        for row in results:
            f.write(json.dumps(row, ensure_ascii=False) + "\n")

<<<<<<< HEAD
    print("[INFO] Pipeline completed")


def run_multiple(config_path: str, pdf_dir: str, rounds: int) -> list[Path]:
    """Run the pipeline multiple times returning output file paths."""
    base_cfg = load_config(config_path)
    outputs: list[Path] = []
    for i in range(1, rounds + 1):
        run_id = f"{base_cfg.get('run_id', 'run')}_round{i}"
        cfg = {
            "pdf_dir": base_cfg.get("pdf_dir"),
            "run_id": run_id,
            **{k: v for k, v in base_cfg.items() if k not in {"pdf_dir", "run_id"}},
        }
        with tempfile.NamedTemporaryFile("w+", suffix=".json", delete=False) as tmp:
            json.dump(cfg, tmp)
            tmp.flush()
            run(tmp.name, pdf_dir)
        out_dir = Path(cfg.get("output_dir", "output"))
        outputs.append(out_dir / f"{run_id}_metadata.jsonl")
    return outputs
=======
    stats = metrics.chunk_statistics(all_chunks)
    metrics.write_metrics(
        config.get("run_id", "run"),
        "tokenization",
        stats,
        config.get("metrics_dir", "outputs/metrics"),
    )

    if config.get("retrieval_predictions") and config.get("retrieval_references"):
        with open(config["retrieval_predictions"], "r", encoding="utf-8") as f:
            retrieved = json.load(f)
        with open(config["retrieval_references"], "r", encoding="utf-8") as f:
            references = json.load(f)
        ret_metrics = metrics.compute_retrieval_metrics(retrieved, references)
        metrics.write_metrics(
            config.get("run_id", "run"),
            "retrieval",
            ret_metrics,
            config.get("metrics_dir", "outputs/metrics"),
        )

    if config.get("answer_predictions") and config.get("answer_references"):
        with open(config["answer_predictions"], "r", encoding="utf-8") as f:
            preds = json.load(f)
        with open(config["answer_references"], "r", encoding="utf-8") as f:
            refs = json.load(f)
        ans_metrics = metrics.compute_answer_metrics(preds, refs)
        metrics.write_metrics(
            config.get("run_id", "run"),
            "answer",
            ans_metrics,
            config.get("metrics_dir", "outputs/metrics"),
        )

    print("[INFO] Pipeline completed")


def ask_llm(text: str, question: str, temperature: float = 0.0, model: str = "gpt-4") -> str:
    """Query an LLM with the provided question and context text.

    Parameters
    ----------
    text:
        Context text to provide the model.
    question:
        Prompt or question for the model.
    temperature:
        Sampling temperature for the LLM.
    model:
        Chat model to use.

    Returns
    -------
    str
        The model response as plain text. On error an empty string is returned.
    """
    try:  # pragma: no cover - network calls are mocked in tests
        import openai

        resp = openai.chat.completions.create(
            model=model,
            messages=[{"role": "user", "content": question + "\n" + text}],
            temperature=temperature,
            max_tokens=256,
        )
        return resp.choices[0].message.content.strip()
    except Exception:
        return ""


def _chunk_text(text: str, size: int) -> List[str]:
    """Split text into roughly ``size`` character chunks."""
    return [text[i : i + size] for i in range(0, len(text), size)] or [text]


def run_rounds(config_path: str, pdf_dir: str) -> None:
    """Run sequential QA rounds over the provided PDFs.

    The configuration file must define a ``rounds`` section with at least a
    ``question`` value. ``round1`` and ``round2`` subsections control the number
    of chunks aggregated and sampling temperature respectively.
    """
    cfg = config.load_config(config_path)
    rounds_cfg = cfg.extra.get("rounds", {})
    question = rounds_cfg.get("question", "")
    chunk_size = int(rounds_cfg.get("chunk_size", 2000))
    r1 = rounds_cfg.get("round1", {})
    r2 = rounds_cfg.get("round2", {})

    pdfs = find_pdfs(pdf_dir)
    out_dir = Path(cfg.extra.get("output_dir", "output"))
    out_dir.mkdir(parents=True, exist_ok=True)
    out1 = out_dir / f"{cfg.run_id}_round1.jsonl"
    out2 = out_dir / f"{cfg.run_id}_round2.jsonl"

    with open(out1, "w", encoding="utf-8") as f1, open(out2, "w", encoding="utf-8") as f2:
        for pdf in pdfs:
            text = extract_text(pdf)
            chunks = _chunk_text(text, chunk_size)

            # round 1 - aggregate larger context
            top_n = int(r1.get("top_n", len(chunks)))
            ctx = " ".join(chunks[:top_n])
            ans1 = ask_llm(ctx, question, float(r1.get("temperature", 0.0)))
            f1.write(json.dumps({"pdf_path": str(pdf), "answer": ans1}) + "\n")

            # round 2 - individual chunks
            temp2 = float(r2.get("temperature", 0.0))
            for idx, chunk in enumerate(chunks):
                ans2 = ask_llm(chunk, question, temp2)
                rec = {"pdf_path": str(pdf), "chunk_index": idx, "answer": ans2}
                f2.write(json.dumps(rec) + "\n")

    print("[INFO] QA rounds completed")
>>>>>>> e630a822
<|MERGE_RESOLUTION|>--- conflicted
+++ resolved
@@ -1,17 +1,14 @@
 import json
 import subprocess
 from pathlib import Path
-<<<<<<< HEAD
-import tempfile
-from . import extraction
-=======
+
 
 from typing import List
 
 from . import extraction, config
 
 from . import extraction, __version__
->>>>>>> e630a822
+
 
 
 def load_config(path: str) -> dict:
@@ -96,7 +93,40 @@
         for row in results:
             f.write(json.dumps(row, ensure_ascii=False) + "\n")
 
-<<<<<<< HEAD
+    stats = metrics.chunk_statistics(all_chunks)
+    metrics.write_metrics(
+        config.get("run_id", "run"),
+        "tokenization",
+        stats,
+        config.get("metrics_dir", "outputs/metrics"),
+    )
+
+    if config.get("retrieval_predictions") and config.get("retrieval_references"):
+        with open(config["retrieval_predictions"], "r", encoding="utf-8") as f:
+            retrieved = json.load(f)
+        with open(config["retrieval_references"], "r", encoding="utf-8") as f:
+            references = json.load(f)
+        ret_metrics = metrics.compute_retrieval_metrics(retrieved, references)
+        metrics.write_metrics(
+            config.get("run_id", "run"),
+            "retrieval",
+            ret_metrics,
+            config.get("metrics_dir", "outputs/metrics"),
+        )
+
+    if config.get("answer_predictions") and config.get("answer_references"):
+        with open(config["answer_predictions"], "r", encoding="utf-8") as f:
+            preds = json.load(f)
+        with open(config["answer_references"], "r", encoding="utf-8") as f:
+            refs = json.load(f)
+        ans_metrics = metrics.compute_answer_metrics(preds, refs)
+        metrics.write_metrics(
+            config.get("run_id", "run"),
+            "answer",
+            ans_metrics,
+            config.get("metrics_dir", "outputs/metrics"),
+        )
+
     print("[INFO] Pipeline completed")
 
 
@@ -118,44 +148,7 @@
         out_dir = Path(cfg.get("output_dir", "output"))
         outputs.append(out_dir / f"{run_id}_metadata.jsonl")
     return outputs
-=======
-    stats = metrics.chunk_statistics(all_chunks)
-    metrics.write_metrics(
-        config.get("run_id", "run"),
-        "tokenization",
-        stats,
-        config.get("metrics_dir", "outputs/metrics"),
-    )
-
-    if config.get("retrieval_predictions") and config.get("retrieval_references"):
-        with open(config["retrieval_predictions"], "r", encoding="utf-8") as f:
-            retrieved = json.load(f)
-        with open(config["retrieval_references"], "r", encoding="utf-8") as f:
-            references = json.load(f)
-        ret_metrics = metrics.compute_retrieval_metrics(retrieved, references)
-        metrics.write_metrics(
-            config.get("run_id", "run"),
-            "retrieval",
-            ret_metrics,
-            config.get("metrics_dir", "outputs/metrics"),
-        )
-
-    if config.get("answer_predictions") and config.get("answer_references"):
-        with open(config["answer_predictions"], "r", encoding="utf-8") as f:
-            preds = json.load(f)
-        with open(config["answer_references"], "r", encoding="utf-8") as f:
-            refs = json.load(f)
-        ans_metrics = metrics.compute_answer_metrics(preds, refs)
-        metrics.write_metrics(
-            config.get("run_id", "run"),
-            "answer",
-            ans_metrics,
-            config.get("metrics_dir", "outputs/metrics"),
-        )
-
-    print("[INFO] Pipeline completed")
-
-
+  
 def ask_llm(text: str, question: str, temperature: float = 0.0, model: str = "gpt-4") -> str:
     """Query an LLM with the provided question and context text.
 
@@ -232,5 +225,4 @@
                 rec = {"pdf_path": str(pdf), "chunk_index": idx, "answer": ans2}
                 f2.write(json.dumps(rec) + "\n")
 
-    print("[INFO] QA rounds completed")
->>>>>>> e630a822
+    print("[INFO] QA rounds completed")