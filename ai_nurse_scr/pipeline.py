import json
import subprocess
from pathlib import Path
import tempfile
<<<<<<< HEAD
import dataclasses
=======
>>>>>>> 8695ccd4

from dataclasses import asdict
from typing import List

<<<<<<< HEAD
from . import extraction, config, metrics

from . import extraction, __version__



def load_config(path: str) -> config.Config:
    """Load configuration using :func:`ai_nurse_scr.config.load_config`."""
    return config.load_config(path)

=======
from . import extraction, metrics, __version__, config


>>>>>>> 8695ccd4

def find_pdfs(directory: str):
    """Yield PDF files within the directory."""
    return sorted(Path(directory).glob('*.pdf'))


def extract_text(pdf_path: Path) -> str:
    """Return all text from a PDF using ``pdfplumber``."""
    try:
        import pdfplumber
    except Exception:
        return ""
    try:
        with pdfplumber.open(pdf_path) as pdf:
            return "\n".join(page.extract_text() or "" for page in pdf.pages)
    except Exception:
        return ""


def extract_data(text: str) -> dict:
    """Extract structured metadata from paper text."""
    first_chunk = text[:4000]
    meta = extraction.extract_ai_llm_full(first_chunk)
    doi = meta.get("doi", "")
    if doi:
        cr = extraction.extract_crossref_full(doi, meta.get("title"))
        meta.update({k: v for k, v in cr.items() if v})
        oa = extraction.extract_openalex_full(doi, meta.get("title"))
        meta.update({k: v for k, v in oa.items() if v})
    return meta


def run(config_path: str, pdf_dir: str) -> None:
    """Run the pipeline sequentially using the given configuration and PDF directory."""
    cfg = config.load_config(config_path)
    print(f"[INFO] Loaded config from {config_path}")

    pdfs = find_pdfs(pdf_dir)
    if not pdfs:
        print(f"[WARNING] No PDF files found in {pdf_dir}")

<<<<<<< HEAD
    chunk_size = int(config.extra.get("chunk_size", 200))
=======
    chunk_size = int(cfg.extra.get("chunk_size", 200))
>>>>>>> 8695ccd4
    all_chunks: list[list[str]] = []
    results = []
    for pdf in pdfs:
        text = extract_text(pdf)
        tokens = metrics.simple_tokenize(text)
        chunks = metrics.make_chunks(tokens, chunk_size)
        all_chunks.extend(chunks)
        data = extract_data(text)
        data["pdf_path"] = str(pdf)
        results.append(data)

    out_dir = Path(cfg.extra.get("output_dir", "output"))
    out_dir.mkdir(parents=True, exist_ok=True)
   

<<<<<<< HEAD
    snapshot = {"config": dataclasses.asdict(config), "version": __version__}
=======
    snapshot = {"config": asdict(cfg), "version": __version__}
>>>>>>> 8695ccd4
    try:
        commit = subprocess.check_output(
            ["git", "rev-parse", "HEAD"],
            cwd=Path(__file__).resolve().parent.parent,
            text=True,
        ).strip()
    except Exception:
        commit = "unknown"
    snapshot["commit"] = commit

    with open(out_dir / "config_snapshot.yaml", "w", encoding="utf-8") as f:
        json.dump(snapshot, f, ensure_ascii=False, indent=2)

<<<<<<< HEAD
    out_file = out_dir / f"{config.run_id}_metadata.jsonl"
=======
    out_file = out_dir / f"{cfg.run_id}_metadata.jsonl"
>>>>>>> 8695ccd4
    
    with open(out_file, "w", encoding="utf-8") as f:
        for row in results:
            f.write(json.dumps(row, ensure_ascii=False) + "\n")

    stats = metrics.chunk_statistics(all_chunks)
    metrics.write_metrics(
<<<<<<< HEAD
        config.run_id,
        "tokenization",
        stats,
        config.extra.get("metrics_dir", "outputs/metrics"),
    )

    if config.extra.get("retrieval_predictions") and config.extra.get("retrieval_references"):
        with open(config.extra["retrieval_predictions"], "r", encoding="utf-8") as f:
            retrieved = json.load(f)
        with open(config.extra["retrieval_references"], "r", encoding="utf-8") as f:
            references = json.load(f)
        ret_metrics = metrics.compute_retrieval_metrics(retrieved, references)
        metrics.write_metrics(
            config.run_id,
            "retrieval",
            ret_metrics,
            config.extra.get("metrics_dir", "outputs/metrics"),
        )

    if config.extra.get("answer_predictions") and config.extra.get("answer_references"):
        with open(config.extra["answer_predictions"], "r", encoding="utf-8") as f:
            preds = json.load(f)
        with open(config.extra["answer_references"], "r", encoding="utf-8") as f:
            refs = json.load(f)
        ans_metrics = metrics.compute_answer_metrics(preds, refs)
        metrics.write_metrics(
            config.run_id,
            "answer",
            ans_metrics,
            config.extra.get("metrics_dir", "outputs/metrics"),
=======
        cfg.run_id,
        "tokenization",
        stats,
        cfg.extra.get("metrics_dir", "outputs/metrics"),
    )

    if cfg.extra.get("retrieval_predictions") and cfg.extra.get("retrieval_references"):
        with open(cfg.extra["retrieval_predictions"], "r", encoding="utf-8") as f:
            retrieved = json.load(f)
        with open(cfg.extra["retrieval_references"], "r", encoding="utf-8") as f:
            references = json.load(f)
        ret_metrics = metrics.compute_retrieval_metrics(retrieved, references)
        metrics.write_metrics(
            cfg.run_id,
            "retrieval",
            ret_metrics,
            cfg.extra.get("metrics_dir", "outputs/metrics"),
        )

    if cfg.extra.get("answer_predictions") and cfg.extra.get("answer_references"):
        with open(cfg.extra["answer_predictions"], "r", encoding="utf-8") as f:
            preds = json.load(f)
        with open(cfg.extra["answer_references"], "r", encoding="utf-8") as f:
            refs = json.load(f)
        ans_metrics = metrics.compute_answer_metrics(preds, refs)
        metrics.write_metrics(
            cfg.run_id,
            "answer",
            ans_metrics,
            cfg.extra.get("metrics_dir", "outputs/metrics"),
>>>>>>> 8695ccd4
        )

    print("[INFO] Pipeline completed")


def run_multiple(config_path: str, pdf_dir: str, rounds: int) -> list[Path]:
    """Run the pipeline multiple times returning output file paths."""
    base_cfg = config.load_config(config_path)
    outputs: list[Path] = []
    for i in range(1, rounds + 1):
        run_id = f"{base_cfg.run_id}_round{i}"
        cfg = {
            "pdf_dir": base_cfg.pdf_dir,
            "run_id": run_id,
            **base_cfg.extra,
        }
        with tempfile.NamedTemporaryFile("w+", suffix=".json", delete=False) as tmp:
            json.dump(cfg, tmp)
            tmp.flush()
            run(tmp.name, pdf_dir)
        out_dir = Path(cfg.get("output_dir", "output"))
        outputs.append(out_dir / f"{run_id}_metadata.jsonl")
    return outputs
  
def ask_llm(text: str, question: str, temperature: float = 0.0, model: str = "gpt-4") -> str:
    """Query an LLM with the provided question and context text.

    Parameters
    ----------
    text:
        Context text to provide the model.
    question:
        Prompt or question for the model.
    temperature:
        Sampling temperature for the LLM.
    model:
        Chat model to use.

    Returns
    -------
    str
        The model response as plain text. On error an empty string is returned.
    """
    try:  # pragma: no cover - network calls are mocked in tests
        import openai

        resp = openai.chat.completions.create(
            model=model,
            messages=[{"role": "user", "content": question + "\n" + text}],
            temperature=temperature,
            max_tokens=256,
        )
        return resp.choices[0].message.content.strip()
    except Exception:
        return ""


def _chunk_text(text: str, size: int) -> List[str]:
    """Split text into roughly ``size`` character chunks."""
    return [text[i : i + size] for i in range(0, len(text), size)] or [text]


def run_rounds(config_path: str, pdf_dir: str) -> None:
    """Run sequential QA rounds over the provided PDFs.

    The configuration file must define a ``rounds`` section with at least a
    ``question`` value. ``round1`` and ``round2`` subsections control the number
    of chunks aggregated and sampling temperature respectively.
    """
    cfg = config.load_config(config_path)
    rounds_cfg = cfg.extra.get("rounds", {})
    question = rounds_cfg.get("question", "")
    chunk_size = int(rounds_cfg.get("chunk_size", 2000))
    r1 = rounds_cfg.get("round1", {})
    r2 = rounds_cfg.get("round2", {})

    pdfs = find_pdfs(pdf_dir)
    out_dir = Path(cfg.extra.get("output_dir", "output"))
    out_dir.mkdir(parents=True, exist_ok=True)
    out1 = out_dir / f"{cfg.run_id}_round1.jsonl"
    out2 = out_dir / f"{cfg.run_id}_round2.jsonl"

    with open(out1, "w", encoding="utf-8") as f1, open(out2, "w", encoding="utf-8") as f2:
        for pdf in pdfs:
            text = extract_text(pdf)
            chunks = _chunk_text(text, chunk_size)

            # round 1 - aggregate larger context
            top_n = int(r1.get("top_n", len(chunks)))
            ctx = " ".join(chunks[:top_n])
            ans1 = ask_llm(ctx, question, float(r1.get("temperature", 0.0)))
            f1.write(json.dumps({"pdf_path": str(pdf), "answer": ans1}) + "\n")

            # round 2 - individual chunks
            temp2 = float(r2.get("temperature", 0.0))
            for idx, chunk in enumerate(chunks):
                ans2 = ask_llm(chunk, question, temp2)
                rec = {"pdf_path": str(pdf), "chunk_index": idx, "answer": ans2}
                f2.write(json.dumps(rec) + "\n")

    print("[INFO] QA rounds completed")<|MERGE_RESOLUTION|>--- conflicted
+++ resolved
@@ -2,15 +2,10 @@
 import subprocess
 from pathlib import Path
 import tempfile
-<<<<<<< HEAD
-import dataclasses
-=======
->>>>>>> 8695ccd4
 
 from dataclasses import asdict
 from typing import List
 
-<<<<<<< HEAD
 from . import extraction, config, metrics
 
 from . import extraction, __version__
@@ -21,11 +16,6 @@
     """Load configuration using :func:`ai_nurse_scr.config.load_config`."""
     return config.load_config(path)
 
-=======
-from . import extraction, metrics, __version__, config
-
-
->>>>>>> 8695ccd4
 
 def find_pdfs(directory: str):
     """Yield PDF files within the directory."""
@@ -67,11 +57,9 @@
     if not pdfs:
         print(f"[WARNING] No PDF files found in {pdf_dir}")
 
-<<<<<<< HEAD
-    chunk_size = int(config.extra.get("chunk_size", 200))
-=======
+
     chunk_size = int(cfg.extra.get("chunk_size", 200))
->>>>>>> 8695ccd4
+
     all_chunks: list[list[str]] = []
     results = []
     for pdf in pdfs:
@@ -87,11 +75,8 @@
     out_dir.mkdir(parents=True, exist_ok=True)
    
 
-<<<<<<< HEAD
-    snapshot = {"config": dataclasses.asdict(config), "version": __version__}
-=======
     snapshot = {"config": asdict(cfg), "version": __version__}
->>>>>>> 8695ccd4
+
     try:
         commit = subprocess.check_output(
             ["git", "rev-parse", "HEAD"],
@@ -105,11 +90,9 @@
     with open(out_dir / "config_snapshot.yaml", "w", encoding="utf-8") as f:
         json.dump(snapshot, f, ensure_ascii=False, indent=2)
 
-<<<<<<< HEAD
-    out_file = out_dir / f"{config.run_id}_metadata.jsonl"
-=======
+        
     out_file = out_dir / f"{cfg.run_id}_metadata.jsonl"
->>>>>>> 8695ccd4
+
     
     with open(out_file, "w", encoding="utf-8") as f:
         for row in results:
@@ -117,38 +100,7 @@
 
     stats = metrics.chunk_statistics(all_chunks)
     metrics.write_metrics(
-<<<<<<< HEAD
-        config.run_id,
-        "tokenization",
-        stats,
-        config.extra.get("metrics_dir", "outputs/metrics"),
-    )
-
-    if config.extra.get("retrieval_predictions") and config.extra.get("retrieval_references"):
-        with open(config.extra["retrieval_predictions"], "r", encoding="utf-8") as f:
-            retrieved = json.load(f)
-        with open(config.extra["retrieval_references"], "r", encoding="utf-8") as f:
-            references = json.load(f)
-        ret_metrics = metrics.compute_retrieval_metrics(retrieved, references)
-        metrics.write_metrics(
-            config.run_id,
-            "retrieval",
-            ret_metrics,
-            config.extra.get("metrics_dir", "outputs/metrics"),
-        )
-
-    if config.extra.get("answer_predictions") and config.extra.get("answer_references"):
-        with open(config.extra["answer_predictions"], "r", encoding="utf-8") as f:
-            preds = json.load(f)
-        with open(config.extra["answer_references"], "r", encoding="utf-8") as f:
-            refs = json.load(f)
-        ans_metrics = metrics.compute_answer_metrics(preds, refs)
-        metrics.write_metrics(
-            config.run_id,
-            "answer",
-            ans_metrics,
-            config.extra.get("metrics_dir", "outputs/metrics"),
-=======
+
         cfg.run_id,
         "tokenization",
         stats,
@@ -179,7 +131,6 @@
             "answer",
             ans_metrics,
             cfg.extra.get("metrics_dir", "outputs/metrics"),
->>>>>>> 8695ccd4
         )
 
     print("[INFO] Pipeline completed")
