# AI Nurse Scoping Review Pipeline

The **AI Nurse Scoping Review (ScR) Pipeline** automates metadata extraction and summarisation of nursing literature. The project started as a set of large notebooks but has been refactored into a small Python package with a command line interface (CLI) so that each run is reproducible.

## Pipeline Overview
1. **Configure paths and environment** – paths and settings are loaded from a YAML/JSON configuration file.
2. **Collect PDFs** – place all documents to analyse in the chosen PDF folder.
3. **Parse metadata and text** – the pipeline extracts text from each PDF and enriches it with metadata from external sources.
4. **Write summary files** – results are saved as JSONL and CSV files for further analysis.

## Installation
Clone the repository and install the required packages. If running locally you also need to export your OpenAI API key so the extraction functions can call the API.

```bash
git clone https://github.com/Nurse-David/AI-Nurse_ScR_v6.git
cd AI-Nurse_ScR_v6
pip install -r requirements.txt
export OPENAI_API_KEY=<your-api-key>  # only for local environments
```

## Running in Google Colab
The repository ships with a helper module to simplify the Colab setup. The steps below walk through a full extraction run.

### 1. Start a new notebook and clone the repo
```python
!git clone https://github.com/Nurse-David/AI-Nurse_ScR_v6.git
%cd AI-Nurse_ScR_v6
```

### 2. Install Python dependencies
```python
!pip install -r requirements.txt
```
<<<<<<< HEAD
See `config_example.yaml` for the minimal keys (`pdf_dir`, `run_id`) your configuration file must define. JSON files follow the same schema.

Running this command executes the full extraction pipeline and writes a
JSONL file of metadata to the configured output directory. Each run also
creates a `config_snapshot.json` in the same directory capturing the loaded
configuration along with the current package version and git commit hash.

## Running in Google Colab
When using Colab you may want project files to persist on Google Drive.
First create a user secret:
=======
>>>>>>> 0a5713ca

### 3. Add your OpenAI key as a user secret
1. Open **Settings → Manage user secrets** in the Colab menu.
2. Add a secret named `OPENAI_API_KEY` containing your key.

### 4. Mount Drive and create folders
Use `colab_setup.setup()` to mount Google Drive (if running in Colab) and create a timestamped project directory with a `PDFs` folder. The function also loads the secret `OPENAI_API_KEY` into the environment for you.

```python
import colab_setup
project_root, pdf_dir = colab_setup.setup()
```
Upload your PDF files to `pdf_dir` using the file browser or `google.colab.drive` utilities.

### 5. Create a configuration file
The minimal configuration requires a PDF directory and a run identifier.

```python
%%writefile config.yaml
pdf_dir: "${pdf_dir}"
run_id: my_first_run
output_dir: output
```

### 6. Run the extraction pipeline
Invoke the CLI with the configuration file and PDF directory.

```python
!python -m ai_nurse_scr.cli extract --config config.yaml --pdf-dir "$pdf_dir"
```
This command writes a JSONL file of metadata and a `config_snapshot.yaml` into the specified `output_dir`.

### 7. Optional: run sequential QA rounds
The pipeline also supports multi-stage question answering over PDFs.

```python
!python -m ai_nurse_scr.cli qa --config config.yaml --pdf-dir "$pdf_dir"
```
Two files (`*_round1.jsonl` and `*_round2.jsonl`) will be created in the output folder containing model answers.

### 8. Review the results
All output files reside in the folder specified by `output_dir`. Download them from Drive or continue analysing them within Colab.

## Running the CLI Locally
Outside Colab the commands are the same. Ensure your `OPENAI_API_KEY` environment variable is set and pass the path to your configuration file and PDF directory.

```bash
python -m ai_nurse_scr.cli extract --config config.yaml --pdf-dir path/to/PDFs
```

## Demo Notebook
The notebook `legacy_versions/Nurse_AI_ScR_v6_3.ipynb` demonstrates the pipeline step by step. It mirrors the CLI behaviour and can be executed locally or in Colab.

## Running Tests
Execute the unit test suite before committing changes:

```bash
python -m unittest discover tests -v
```

## License
This project is licensed under the [MIT License](LICENSE).
<|MERGE_RESOLUTION|>--- conflicted
+++ resolved
@@ -31,7 +31,6 @@
 ```python
 !pip install -r requirements.txt
 ```
-<<<<<<< HEAD
 See `config_example.yaml` for the minimal keys (`pdf_dir`, `run_id`) your configuration file must define. JSON files follow the same schema.
 
 Running this command executes the full extraction pipeline and writes a
@@ -39,11 +38,7 @@
 creates a `config_snapshot.json` in the same directory capturing the loaded
 configuration along with the current package version and git commit hash.
 
-## Running in Google Colab
-When using Colab you may want project files to persist on Google Drive.
-First create a user secret:
-=======
->>>>>>> 0a5713ca
+
 
 ### 3. Add your OpenAI key as a user secret
 1. Open **Settings → Manage user secrets** in the Colab menu.
